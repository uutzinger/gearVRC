#!/usr/bin/python3

################################################################
# Samung gearVR Controller
################################################################
# This work is based on:
# Gear VRC reverse engineering (Java): 
#   https://github.com/jsyang/gearvr-controller-webbluetooth
# Gear VRC to UDEV (Python): 
#   https://github.com/rdady/gear-vr-controller-linux
################################################################
# Prerequisite:
# A) python packages:
#   $ sudo pip3 install 
#           bleak more-itertools re, 
#           uvloop, zmq asyncio pyserial-asyncio
#           msgpack
# B Linux) Pair Controller:
#   $ bluetoothlctl
#     scan on
#     pair yourMAC
#     trust yourMAC
#     connect yourMAC
# B Windows) Pair Controller:
#   No command line tools for pairing of BLE devices available
#   You will need to manually remove the device from the system 
#     each time before using it. 
################################################################
            
# IMPORTS
################################################################
import asyncio
import logging
import struct
import argparse
import signal
import math
import time
import numpy as np
import more_itertools as mit
import os
from copy import copy
import serial_asyncio
import re
import msgpack
import pathlib
import json

from bleak      import BleakClient, BleakScanner
from bleak.exc  import BleakError
from bleak.backends.characteristic import BleakGATTCharacteristic

from pyIMU.madgwick import Madgwick
from pyIMU.quaternion import Vector3D, Quaternion
from pyIMU.utilities import q2rpy, heading

import zmq
import zmq.asyncio

if os.name != 'nt':
    import uvloop
    asyncio.set_event_loop_policy(uvloop.EventLoopPolicy())
    import subprocess

RAD2DEG = 180.0 / math.pi
DEG2RAD = math.pi / 180.0
TWOPI   = 2.0*math.pi

BAUDRATE = 115200
ZMQPORT = 5556

# Device name:
################################################################
DEVICE_NAME = 'Gear VR Controller(17DB)'
DEVICE_MAC  = '2C:BA:BA:2E:17:DB'

# LOCATION
################################################################
DECLINATION  = 9.27 * DEG2RAD      # Delcination at your location
LATITUDE     = 32.253460 *DEG2RAD  # Tucson
ALTITUDE     = 730                 # [m], Tucson
MAGFIELD     = 47392               # [nano Tesla] Tucson
MAGFIELD_MAX = 1.2 *MAGFIELD/1000. # micro Tesla
MAGFIELD_MIN = 0.8*MAGFIELD/1000.  # micro Tesla

# Program Timing:
################################################################
MINIMUPDATETIME                  = 1./20. # 20 fps, gives warning
KEEPALIVEINTERVAL                = 60.    # Every 60 secs
VIRTUALUPDATEINTERVAL            = 1./20.
REPORTINTERVAL                   = 1./10.

# Device commands:
################################################################
CMD_OFF                          = bytearray(b'\x00\x00')   # Turn modes off and stop sending data
CMD_SENSOR                       = bytearray(b'\x01\x00')   # Touchpad and sensor buttons but low rate IMU data
CMD_UNKNOWN_FIRMWARE_UPDATE_FUNC = bytearray(b'\x02\x00')   # Initiate firmware update sequence
CMD_CALIBRATE                    = bytearray(b'\x03\x00')   # Initiate calibration: Not sure how to compensate for drift
CMD_KEEP_ALIVE                   = bytearray(b'\x04\x00')   # Keep alive: Not sure about time interval
CMD_UNKNOWN_SETTING              = bytearray(b'\x05\x00')   # Setting mode: ?
CMD_LPM_ENABLE                   = bytearray(b'\x06\x00')   # ?
CMD_LPM_DISABLE                  = bytearray(b'\x07\x00')   # ?
CMD_VR_MODE                      = bytearray(b'\x08\x00')   # Enable VR mode: high frequency event mode

# Device Supplements:
################################################################
# Virtual wheel (touching the touchpad along its rim)
WHEELDIAMETER                    = 315                      # Touchpad diameter
WHEELTICKNESS                    = 25                       # Virtual wheel rim thickness
WHEELRADIUS                      = WHEELDIAMETER / 2.       # Radius of touch pad
WHEELRADIUS2                     = WHEELRADIUS**2
RTHRESH2                         = (WHEELRADIUS - WHEELTICKNESS)**2
NUMWHEELPOS                      = 64                       # simulate rotating wheel, number of positions
NUMWHEELPOS1_8                   = NUMWHEELPOS*1/8
NUMWHEELPOS3_8                   = NUMWHEELPOS*3/8
NUMWHEELPOS5_8                   = NUMWHEELPOS*5/8
NUMWHEELPOS7_8                   = NUMWHEELPOS*7/8
MAXWHEELPOS                      = NUMWHEELPOS-1
MAXWHEELPOS2                     = MAXWHEELPOS/2.0
# Scrolling on virtual touchpad
#  We can extend the range of the touchpad by scrolling: 
#     lifting the finger and moving in same direction again
MINXTOUCH                        = 0
MINYTOUCH                        = 0
MAXXTOUCH                        = 1024
MAXYTOUCH                        = 1024

FUZZY_ACCEL_ZERO        = 10.0
FUZZY_DELTA_ACCEL_ZERO  = 0.04
FUZZY_GYRO_ZERO         = 0.08
FUZZY_DELTA_GYRO_ZERO   = 0.003

################################################################
# Support Functions
################################################################

def ror(l, n):
    '''
    split list at position -n and attach right section in front left section
    '''
    return l[-n:] + l[:-n]

def clamp(val, smallest, largest): 
    '''
    clip val to [smallest, largest]
    '''
    if val < smallest: return smallest
    if val > largest: return largest
    return val

def calibrate(data:Vector3D, offset:Vector3D, crosscorr=None):
    ''' 
    IMU calibration
    bias is offset so that 0 is in the middle of the range
    scale is the gain so that 1 is the maximum value
    cross correlation is cross axis sensitivity
    the diagonal elements of the cross correlation matrix are the scale

    Expects data and bias to be a Vector3D
    Expects crosscorr to be 3x3 numpy array
    '''

    # Bias
    d = copy(data)               # we do not want input parameter to change globaly
    d = d-offset
    # Cross Correlation
    if crosscorr is not None:
        d = d.rotate(crosscorr)

    return d

def loadCalibration(filename):
    #
    with open(filename, 'r') as file:
        d = json.load(file)

    center = np.array([d['offset_x'],d['offset_y'],d['offset_z']])
    correctionMat = np.empty([3,3])

    correctionMat[0,0] = d['cMat_00']
    correctionMat[0,1] = d['cMat_01']
    correctionMat[0,2] = d['cMat_02']
    correctionMat[1,0] = d['cMat_10']
    correctionMat[1,1] = d['cMat_11']
    correctionMat[1,2] = d['cMat_12']
    correctionMat[2,0] = d['cMat_20']
    correctionMat[2,1] = d['cMat_21']
    correctionMat[2,2] = d['cMat_22']

    return center, correctionMat

def saveCalibration(filename, center, correctionMat):

    d = {
    "offset_x": center[0], 
    "offset_y": center[1], 
    "offset_z": center[2], 
    "cMat_00":  correctionMat[0,0],
    "cMat_01":  correctionMat[0,1],
    "cMat_02":  correctionMat[0,2],
    "cMat_10":  correctionMat[1,0],
    "cMat_11":  correctionMat[1,1],
    "cMat_12":  correctionMat[1,2],
    "cMat_20":  correctionMat[2,0],
    "cMat_21":  correctionMat[2,1],
    "cMat_22":  correctionMat[2,2]
    }

    with open(filename, 'w') as file:
        json.dump(d, file)

def detectMotion(acc: float, gyr: float, acc_avg: float, gyr_avg:float) -> bool:
        # Three Stage Motion Detection
        # Original Code is from FreeIMU Processing example
        # Some modifications and tuning
        #
        # 0. Acceleration Activity
        # 1. Change in Acceleration
        # 2. Gyration Activity
        # 2. Change in Gyration

        # ACCELEROMETER
        # Absolute value
        acc_test       = abs(acc)           > FUZZY_ACCEL_ZERO
        # Sudden changes
        acc_delta_test = abs(acc_avg - acc) > FUZZY_DELTA_ACCEL_ZERO

        # GYROSCOPE
        # Absolute value
        gyr_test       = abs(gyr)           > FUZZY_GYRO_ZERO
        # Sudden changes
        gyr_delta_test = abs(gyr_avg - gyr) > FUZZY_DELTA_GYRO_ZERO
        
        # print(abs(acc), abs(acc_avg-acc), abs(gyr), abs(gyr_avg-gyr), acc_test, acc_delta_test, gyr_test, gyr_delta_test)

        # Combine acceleration test, acceleration deviation test and gyro test
        return (acc_test or acc_delta_test or gyr_test or gyr_delta_test)
	
# This will create readable text, for example to send numbers over serial connection
def float_to_hex(f):
    '''Pack float into 8 characters representing '''
    bytes_ = struct.pack('!f', f)                            # Single precision, big-endian byte order, 4 bytes
    hex_strings = [format(byte, '02X') for byte in bytes_]   # Convert each byte to a hexadecimal string
    return ''.join(hex_strings)

def hex_to_float(hex_chars):
    '''Unpack 8 bytes to float'''
    hex_bytes = bytes.fromhex(hex_chars)  # Convert hex characters to bytes
    return struct.unpack('!f', hex_bytes)[0]     

# This will decode the string created with above routines
def int_to_hex(n):
    '''Pack integer to 8 bytes'''
    bytes_ = n.to_bytes((n.bit_length() + 7) // 8, 'big')  # Convert integer to bytes
    hex_strings = [format(byte, '02X') for byte in bytes_]           # Convert each byte to a hexadecimal string
    return ''.join(hex_strings)

def hex_to_int(hex_chars):
    '''Unpack bytes to integer'''
    hex_bytes = bytes.fromhex(hex_chars)  # Convert hex characters to bytes
    return struct.unpack('!i', hex_bytes)[0]

def check_bluetooth_connected(address):
    if os.name != 'nt':
        try:
            output = subprocess.check_output(["bluetoothctl", "info", address], timeout=5, text=True)
            lines  = output.strip().split("\n")
            for line in lines:
                if "Connected: yes" in line:
                    return True
                elif "Connected: no" in line:
                    return False
            return False
        
        except:
            return False
    else:
        return False

def disconnect_bluetooth_device(address):
    if os.name != 'nt':
        try:
            output = subprocess.check_output(["bluetoothctl", "disconnect", address], timeout=5, text=True)
            return  True        
        except:
            return False
    else:
        return False


# Data Packets to be sent with ZMQ

class gearSystemData(object):
    '''System relevant performance data'''
    def __init__(self, 
                 data_rate: int = 0, virtual_rate: int = 0, fusion_rate: int = 0, 
                 zmq_rate: int = 0, serial_rate: int = 0, reporting_rate: int =0) -> None:
        self.data_rate       = data_rate
        self.virtual_rate    = virtual_rate
        self.fusion_rate     = fusion_rate
        self.zmq_rate        = zmq_rate
        self.serial_rate     = serial_rate
        self.reporting_rate  = reporting_rate

class gearRawData(object):
    '''Raw Data from the sensor'''
    def __init__(self, 
                 temperature: float=0.0, battery_level: float =-1.0, 
                 sensorTime: float=0.0, aTime: float=0.0, bTime: float=0.0,
                 accX: float=0.0, accY: float=0.0, accZ: float=0.0,
                 gyrX: float=0.0, gyrY: float=0.0, gyrZ: float=0.0,
                 magX: float=0.0, magY: float=0.0, magZ: float=0.0,
                 trigger: bool = False, touch: bool = False, back: bool = False, home: bool = False, 
                 volume_up: bool = False, volume_down: bool = False, noButton: bool = False,
                 touchX: int = 0, touchY: int = 0) -> None:
        
        self.temperature    = temperature
        self.battery_level  = battery_level
        self.sensorTime     = sensorTime
        self.aTime          = aTime
        self.bTime          = bTime
        self.accX           = accX
        self.accY           = accY
        self.accZ           = accZ
        self.magX           = magX
        self.magY           = magY
        self.magZ           = magZ
        self.gyrX           = gyrX
        self.gyrY           = gyrY
        self.gyrZ           = gyrZ
        self.trigger        = trigger
        self.touch          = touch
        self.back           = back
        self.home           = home
        self.volume_up      = volume_up
        self.volume_down    = volume_down
        self.noButton       = noButton
        self.touchX         = touchX
        self.touchY         = touchY

class gearVirtualData(object):
    '''Virtual wheel and touchpad data'''
    def __init__(self, 
                 absX: int = 0, absY: int = 0,
                 dirUp: bool = False, dirDown: bool = False, dirLeft: bool = False, dirRight: bool = False,
                 wheelPos: int = 0,
                 top: bool = False, bottom: bool = False, left: bool = False, right: bool = False, center: bool = False,
                 clockwise: bool = False, isRotating: bool = False) -> None:
                 
        self.absX           = absX
        self.absY           = absY
        self.dirUp          = dirUp
        self.dirDown        = dirDown
        self.dirLeft        = dirLeft
        self.dirRight       = dirRight
        self.wheelPos       = wheelPos
        self.top            = top
        self.bottom         = bottom
        self.left           = left
        self.right          = right
        self.center         = center
        self.clockwise      = clockwise
        self.isRotating     = isRotating

class gearFusionData(object):
    '''AHRS fusion data'''
    def __init__(self, 
                 acc: Vector3D = Vector3D(0.,0.,0.), 
                 mag: Vector3D = Vector3D(0.,0.,0.), 
                 gyr: Vector3D = Vector3D(0.,0.,0.), 
                 rpy: Vector3D = Vector3D(0.,0.,0.), 
                 heading: float = 0.0, 
                 q: Quaternion = Quaternion(1.,0.,0.,0.)) -> None:
        self.acc            = acc
        self.mag            = mag
        self.gyr            = gyr
        self.rpy            = rpy
        self.heading        = heading
        self.q              = q

def obj2dict(obj):
    # decoding object variables to nested dict 
    if isinstance(obj, dict):
        return {k: obj2dict(v) for k, v in obj.items()}
    elif hasattr(obj, '__dict__'):
        return obj2dict(vars(obj))
    elif isinstance(obj, list):
        return [obj2dict(item) for item in obj]
    else:
        return obj

class dict2obj:
    def __init__(self, data):
        for key, value in data.items():
            if isinstance(value, dict):
                setattr(self, key, NestedObject(value))
            else:
                setattr(self, key, value)


################################################################
# gearVRC 
################################################################

class gearVRC:
            
    def __init__(self, device_name=None, device_address = None, logger=None, VRMode=False) -> None:

        # super(gearVRC, self).__init__()

        # Bluetooth device description
        self.device_name                        = device_name
        self.device_address                     = device_address
  
        # Bluetooth device and client
        self._device                            = None
        self._client                            = None

        self.generic_access_profile_service     = None
        self.device_name_characteristic         = None
        self.device_information_service         = None
        self.manufacturer_name_characteristic   = None
        self.model_number_characteristic        = None
        self.serial_number_characteristic       = None
        self.hardware_revision_characteristic   = None
        self.firmware_version_characteristic    = None
        self.software_revision_characteristic   = None
        self.PnP_ID_characteristic              = None
        self.batter_service                     = None
        self.battery_level_characteristic       = None
        self.controller_data_service            = None
        self.controller_data_characteristic     = None
        self.controller_command_characteristics = None

        self.manufacturer_name      = ''
        self.model_number           = ''
        self.model_number           = ''
        self.hardware_revision      = ''
        self.firmware_revision      = ''
        self.software_revision      = ''
        self.pnp_ID                 = -1

        # Signals
        self.lost_connection        = asyncio.Event()
        self.dataAvailable          = asyncio.Event()
        # self.virtualDataAvailable   = asyncio.Event()
        # self.fusedDataAvailable     = asyncio.Event()
        # self.reportingDataAvailable = asyncio.Event()
        self.terminate              = asyncio.Event()
        # These Signals are easier to deal with without Event
        self.connected              = False
        self.sensorStarted          = False
        self.finish_up              = False
        
        if logger is not None: self.logger = logger
        else:                  self.logger = logging.getLogger('gearVRC')

        self._VRMode                = VRMode
        self.HighResMode            = False

        # device sensors
        self.sensorTime             = 0.    # There are 3 different times transmitted from the sensor
        self.aTime                  = 0.    # Assuming the earliest time corresponds to IMU
        self.bTime                  = 0.    #
        self.delta_sensorTime       = 0.
        self.delta_aTime            = 0.
        self.delta_bTime            = 0.
        self._previous_sensorTime   = 0.
        self._previous_aTime        = 0.
        self._previous_bTime        = 0.

        # IMU
        self.accX                   = 0.    # IMU Accelerometer
        self.accY                   = 0.    #
        self.accZ                   = 0.    #
        self.gyrX                   = 0.    # IMY Gyroscope
        self.gyrY                   = 0.    #
        self.gyrZ                   = 0.    #
        self.magX                   = 0.    # IMU Magnetometer
        self.magY                   = 0.    #
        self.magZ                   = 0.    #
        
        # Touchpad
        self.touchX                 = 0     # Touchpad Location (up/down) 
        self.touchY                 = 0     # (left/right)
        
        # Other
        self.temperature            = 0.    # Device Temperature
        self.battery_level          = 0.0   # Device Battery level

        # Device buttons 
        self.touch                  = False # Touchpad has been pressed
        self.trigger                = False # Trigger button pressed
        self.home                   = False # Home button pressed
        self.back                   = False # Back button pressed
        self.volume_up              = False # Volume up button pressed
        self.volume_down            = False # Volume down button pressed
        self.noButton               = True  # No button was pressed (mutually exclusive with the above)

        # Virtual wheel
        self.wheelPos               = 0     # Wheel position 0..63
        self._previous_wheelPos     = 0
        self.delta_wheelPos         = 0
        self.top                    = False # Wheel touched in top quadrant
        self.bottom                 = False # Wheel touched in bottom quadrant
        self.left                   = False # Wheel touched in left quadrant
        self.right                  = False # Wheel touched in right quadrant
        self.center                 = False # Touchpad touched inside of wheel
        self.isRotating             = False # Moving along the rim of the wheel
        self.clockwise              = False # Moving clockwise or counter clockwise

        # Scrolling
        # Touch pad
        self.absX                   = 0     # Position on virtual touchpad (scrolling)
        self.absY                   = 0     #
        self.dirUp                  = False # Touching pad and moving upwards
        self.dirDown                = False # Touching pad and moving downwards
        self.dirLeft                = False # Touching pad and moving to the left
        self.dirRight               = False # Touching pad and moving to the right
                        
        self._previous_touchX       = 0  # touch pad X
        self._previous_touchY       = 0  # touch pad Y


        # Timing
        ###################
        self.startTime              = 0.
        self.runTime                = 0.
        self.data_deltaTime         = 0.
        self.data_rate               = 0
        self._data_lastTime         = time.perf_counter()
        self._data_lastTimeRate      = time.perf_counter()
        self._data_updateCounts     = 0

        self.virtual_deltaTime      = 0.
        self.virtual_rate            = 0
        self._virtual_updateInterval= VIRTUALUPDATEINTERVAL - 0.004

        self.fusion_deltaTime       = 0.
        self.fusion_rate             = 0

        self.report_deltaTime       = 0.
        self.report_rate             = 0
        self._report_updateInterval = REPORTINTERVAL  # - 0.0025

        self.serial_deltaTime       = 0.
        self.serial_rate             = 0

        self.zmq_deltaTime          = 0.
        self.zmq_rate                = 0

        #
        if self._VRMode: self._updateTime  = MINIMUPDATETIME
        else:            self._updateTime  = MINIMUPDATETIME

        # Virtual Wheel
        ###############
        wheelPositions              = [i for i in range(0, NUMWHEELPOS)]
        # shift by 45 degrees (want to create region for left, right, top , bottom)
        wheelPositions              = ror(wheelPositions, NUMWHEELPOS // 8)
        # make 4 equal length sections
        position_sections           = mit.divide(4,wheelPositions)
        # assign 4 sections to individual ranges: top, right, bottom, left
        [self._l_right, self._l_top, self._l_left, self._l_bottom] = [list(x) for x in position_sections]

        # IMU calibration
        # In future I will read calibration data from file
        #  bias is offset so that 0 is in the middle of the range
        #  cross correlation is cross axis sensitivity, diagonal elements are the scale
        #  scale is gain so that 1 is the maximum value and it is the diagonale of the cross correlation matrix
        # self.acc_offset          = Vector3D(0.,0.,0.)
        # self.acc_crosscorr       = np.array(([1.,0.,0.], [0.,1.,0.], [0.,0.,1.]))
        # # self.gyr_offset          = Vector3D(-0.0104,-0.0135,-0.0391)
        # self.gyr_crosscorr       = np.array(([1.,0.,0.], [0.,1.,0.], [0.,0.,1.]))
        # # self.mag_offset          = Vector3D(223,48.25,-35.5)
        # self.mag_crosscorr       = np.array(([1./1.045,0.,0.], [0.,1./0.961,0.], [0.,0.,1./0.994]))
        # #
        # self.gyr_crosscorr       = np.array(([1.,0.,0.], [0.,1.,0.], [0.,0.,1.]))
        # self.gyr_offset          = Vector3D(-0.0135,-0.0106, +0.040)
        # self.mag_offset          = Vector3D(-48.25, 223,-35.5)

        self.current_directory = str(pathlib.Path(__file__).parent.absolute())

        my_file = pathlib.Path(self.current_directory + '/Gyr.json')
        if my_file.is_file():
            self.logger.log(logging.INFO,'Loading Gyroscope Callibration from File...')
            gyr_offset, gyr_crosscorr = loadCalibration(my_file)
        else:
            self.logger.log(logging.INFO,'Loading default Gyroscope Callibration...')
            gyr_crosscorr  = np.array(([1.,0.,0.], [0.,1.,0.], [0.,0.,1.]))
            gyr_offset     = np.array(([-0.01335,-0.01048,0.03801]))

        my_file = pathlib.Path(self.current_directory + '/Acc.json')
        if my_file.is_file():
            self.logger.log(logging.INFO,'Loading Accelerometer Callibration from File...')
            acc_offset, acc_crosscorr = loadCalibration(my_file)
        else:
            self.logger.log(logging.INFO,'Loading default Accelerometer Callibration...')
            acc_crosscorr  = np.array(([1.,0.,0.], [0.,1.,0.], [0.,0.,1.]))
            acc_offset     = np.array(([0.,0.,0.]))

        my_file = pathlib.Path(self.current_directory + '/Mag.json')
        if my_file.is_file():
            self.logger.log(logging.INFO,'Loading Magnetomer Callibration from File...')
            mag_offset, mag_crosscorr = loadCalibration(my_file)
        else:
            self.logger.log(logging.INFO,'Loading default Magnetomer Callibration...')
            mag_crosscorr  = np.array(([1.,0.,0.], [0.,1.,0.], [0.,0.,1.]))
            mag_offset     = np.array(([-48.492,-222.802,-35.28]))

        # Sort out Axes
        # The offset and scales are measured in the original sensor corrodinate system
        # We will need to adjust them to the device cooridnate system
        # Adjustment is as following:
        # acc -Y-X+Z
        # gyr +Y+X-Z        
        # mag -X+Y+Z
        
        # self.acc_offset    = Vector3D(      -acc_offset[1],          -acc_offset[0],            acc_offset[2])
        # self.acc_crosscorr = np.array([     -acc_crosscorr[:,1],     -acc_crosscorr[:,0],       acc_crosscorr[:,2]])
        # self.acc_crosscorr = np.array([-self.acc_crosscorr[1,:],-self.acc_crosscorr[0,:],  self.acc_crosscorr[2,:]])

        # self.gyr_offset    = Vector3D(       gyr_offset[1],           gyr_offset[0],           -gyr_offset[2])
        # self.gyr_crosscorr = np.array([      gyr_crosscorr[:,1],      gyr_crosscorr[:,0],      -gyr_crosscorr[:,2]])
        # self.gyr_crosscorr = np.array([ self.gyr_crosscorr[1,:], self.gyr_crosscorr[0,:], -self.gyr_crosscorr[2,:]])

        # self.mag_offset    = Vector3D(      -mag_offset[0],           mag_offset[1],            mag_offset[2])
        # self.mag_crosscorr = np.array([     -mag_crosscorr[:,0],      mag_crosscorr[:,1],       mag_crosscorr[:,2]])
        # self.mag_crosscorr = np.array([-self.mag_crosscorr[0,:], self.mag_crosscorr[1,:],  self.mag_crosscorr[2,:]])

        self.acc_offset    = Vector3D(acc_offset)
        self.gyr_offset    = Vector3D(gyr_offset)
        self.mag_offset    = Vector3D(mag_offset)
        self.acc_crosscorr = acc_crosscorr
        self.gyr_crosscorr = gyr_crosscorr
        self.mag_crosscorr = mag_crosscorr

        self.gyr_offset_updated = False

        self.acc           = Vector3D(0.,0.,0.)
        self.gyr           = Vector3D(0.,0.,0.)
        self.mag           = Vector3D(0.,0.,0.)
        self.gyr_average   = Vector3D(0.,0.,0.)
        self.acc_average   = Vector3D(0.,0.,0.)

        # Attitude fusion
        self.AHRS          = Madgwick()
        self.q             = Quaternion(1.,0.,0.,0.)
        self.heading       = 0.
        self.rpy           = Vector3D(0.,0.,0.)

    def handle_disconnect(self,client):
        self.logger.log(logging.INFO,'Client disconnected, Signaling...')
        self.connected=False
        self.lost_connection.set()

    async def update_connect(self):
        '''
        This is most tricky part of the code to remain connected with the device.
        If device connection is interrupted because of signal loss it does not yet recover.
        
        Connection Loop:
          Scan for Device
            Create Client
                Connect to Device
                Scan for Services & Characteristics

            Wait for Disconnection
            Attempt Reconnection
          Back to Scan for Device            
        '''

        self.logger.log(logging.INFO, 'Starting Connect Task...')

        first_time = True

        while not self.finish_up: # Run for ever

            # print('C', end='', flush=True)

            # Scan for Device
            #################
            # try to find device using its name
            self.logger.log(logging.INFO,'Searching for {}'.format(self.device_name))            
            if self.device_name is not None:
                self._device = await BleakScanner.find_device_by_name(self.device_name, timeout=10.0)
            if self._device is None:
                if self.device_address is not None:
                    self._device = await BleakScanner.find_device_by_address(self.device_address, timeout=10.0)
    
            # Connect to Device
            ###################
            if self._device is not None:
                # Create client
                self.logger.log(logging.INFO,'Found {}'.format(self.device_name))
                self._client = BleakClient(self._device, disconnected_callback=self.handle_disconnect)
                # Connect to device
                if not (self._client is None):
                    if not self._client.is_connected:
                        await self._client.connect()
                        if self._client.is_connected:
                            self.connected=True # signal we have connection
                            self.lost_connection.clear()
                            self.logger.log(logging.INFO,'Connected to {}'.format(self.device_name))
                            self.logger.log(logging.INFO,'Finding Characteristics')
                            # this needs to be run each time we create a new client
                            self.find_characteristics() # scan and assign device characteristics
                            if first_time:
                                # We dont need to read device information each time, as it remains the same
                                self.logger.log(logging.INFO,'Reading Device Information')
                                await self.read_deviceInformation() # populate device information
                                first_time = False
                            # this needs to be run each time we create a new client
                            self.logger.log(logging.INFO,'Starting Sensor')
                            await self.start_sensor(self._VRMode) # start the sensors
                            self.startTime = time.perf_counter()
                            # this needs to be run each time we create a new client
                            self.logger.log(logging.INFO,'Subscribing to Notifications')
                            await self.subscribe_notifications() # subscribe to device characteristics that have notification function
                            self.logger.log(logging.INFO,'Setup completed')
                        else:
                            self.connected=False
                            self.logger.log(logging.ERROR,"Could not connect to {}".format(self.device_name))
                    else:
                        self.logger.log(logging.INFO,'{} is already connected'.format(self.device_name))

                # Wait until disconnection occurs
                await self.lost_connection.wait()
                if not self.finish_up: self.logger.log(logging.INFO,'Lost connection to {}'.format(self.device_name))            

            else: # Device not found
                # there is chance the device is already connected ...
                if self.device_address is not None:
                    if check_bluetooth_connected(self.device_address):
                        self.logger.log(logging.INFO,'Device {} is alrady connected'.format(self.device_name))
                        if disconnect_bluetooth_device(self.device_address):
                            self.logger.log(logging.INFO,'Device {} is disconnected'.format(self.device_name))

                self.logger.log(logging.INFO,'{} not found. Retrying...'.format(self.device_name))
                await asyncio.sleep(5)

    async def disconnect(self):
        '''
        Disconnect from sensor
        '''
        self.logger.log(logging.INFO, 'Disconnecting Client...')
        if self._client is not None:
            await self._client.disconnect()
            self.connected=False

 
    def find_characteristics(self):
        '''
        Scan device services and characteristics for the expected values
        '''

        # Generic Access Profile
        ########################
        for s in self._client.services:
            if s.uuid == '00001800-0000-1000-8000-00805f9b34fb':
                self.generic_access_profile_service = s        
        # read
        try:
            for c in self.generic_access_profile_service.characteristics:
                if c.uuid == '00002a00-0000-1000-8000-00805f9b34fb':
                    self.device_name_characteristic = c
        except:
            self.device_name_characteristic = None

        # Device Information
        ####################
        for s in self._client.services:
            if s.uuid == '0000180a-0000-1000-8000-00805f9b34fb':
                self.device_information_service = s
        # read
        for c in self.device_information_service.characteristics:
            if c.uuid == '00002a29-0000-1000-8000-00805f9b34fb':
                self.manufacturer_name_characteristic = c
        # read
        for c in self.device_information_service.characteristics:
            if c.uuid == '00002a24-0000-1000-8000-00805f9b34fb':
                self.model_number_characteristic = c
        # read
        for c in self.device_information_service.characteristics:
            if c.uuid == '00002a25-0000-1000-8000-00805f9b34fb':
                self.serial_number_characteristic = c
        # read
        for c in self.device_information_service.characteristics:
            if c.uuid == '00002a27-0000-1000-8000-00805f9b34fb':
                self.hardware_revision_characteristic = c
        # read
        for c in self.device_information_service.characteristics:
            if c.uuid == '00002a26-0000-1000-8000-00805f9b34fb':
                self.firmware_version_characteristic = c
        # read
        for c in self.device_information_service.characteristics:
            if c.uuid == '00002a28-0000-1000-8000-00805f9b34fb':
                self.software_revision_characteristic = c
        # read
        for c in self.device_information_service.characteristics:
            if c.uuid == '00002a50-0000-1000-8000-00805f9b34fb':
                self.PnP_ID_characteristic = c

        # Battery Service
        #################
        for s in self._client.services:
            if s.uuid == '0000180f-0000-1000-8000-00805f9b34fb':
                self.batter_service = s
        # read & notify
        for c in self.batter_service.characteristics:
            if c.uuid == '00002a19-0000-1000-8000-00805f9b34fb':
                self.battery_level_characteristic = c

        # Controller Sensor Data
        ########################
        for s in self._client.services:
            if s.uuid == '4f63756c-7573-2054-6872-65656d6f7465': # SERVICE
                self.controller_data_service = s
        # read & notify
        for c in self.controller_data_service.characteristics:
            if c.uuid == 'c8c51726-81bc-483b-a052-f7a14ea3d281': # NOTIFY
                self.controller_data_characteristic = c
        # read & write
        for c in self.controller_data_service.characteristics:
            if c.uuid == 'c8c51726-81bc-483b-a052-f7a14ea3d282': # WRITE
                self.controller_command_characteristics = c
        
    async def read_deviceInformation(self):
        '''
        Read Device Information
        Primarily used for characteristics that dont have notification
        This needs to be read only once.
        '''
        
        # Battery Level
        if self._client is not None:
            if self.battery_level_characteristic is not None and self.connected:
                value = await self._client.read_gatt_char(self.battery_level_characteristic)
                self.battery_level = int.from_bytes(value,byteorder='big')
            else:
                self.battery_level = -1
            self.logger.log(logging.INFO,'Battery Level: {}'.format(self.battery_level))                
        else:
            self.logger.log(logging.ERROR, 'Could not read Battery Level: disconnected')
        # Device Name
        if self._client is not None:
            if self.device_name_characteristic is not None and self.connected:
                value = await self._client.read_gatt_char(self.device_name_characteristic)
                self.device_name = value.decode()
            else:
                self.device_name = DEVICE_NAME
            self.logger.log(logging.INFO,'Device Name: {}'.format(self.device_name))                
        else:
            self.logger.log(logging.ERROR, 'Could not read device name: disconnected')
        # Manufacturer
        if self._client is not None:
            if self.manufacturer_name_characteristic is not None and self.connected:
                value = await self._client.read_gatt_char(self.manufacturer_name_characteristic)
                self.manufacturer_name = value.decode()
            else:
                self.manufacturer_name = ''
            self.logger.log(logging.INFO,'Manufacturer Name: {}'.format(self.manufacturer_name))                
        else:
            self.logger.log(logging.ERROR, 'Could not read manufacturer name: disconnected')
        # Model Number
        if self._client is not None:
            if self.model_number_characteristic is not None and self.connected:
                value = await self._client.read_gatt_char(self.model_number_characteristic)
                self.model_number = value.decode()
            else:
                self.model_number = ''
            self.logger.log(logging.INFO,'Model Number: {}'.format(self.model_number))                
        else:
            self.logger.log(logging.ERROR, 'Could not read model number: disconnected')
        # Serial Number
        if self._client is not None:
            if self.serial_number_characteristic is not None and self.connected:
                value = await self._client.read_gatt_char(self.serial_number_characteristic)
                self.serial_number = value.decode()
            else:
                self.serial_number = ''
            self.logger.log(logging.INFO,'Serial Number: {}'.format(self.serial_number))                
        else:
            self.logger.log(logging.ERROR, 'Could not read serial number: disconnected')
        # Hardware Revision
        if self._client is not None:
            if self.hardware_revision_characteristic is not None and self.connected:
                value = await self._client.read_gatt_char(self.hardware_revision_characteristic)
                self.hardware_revision = value.decode()
            else:
                self.serial_number = ''
            self.logger.log(logging.INFO,'Hardware Revision: {}'.format(self.hardware_revision))                
        else:
            self.logger.log(logging.ERROR, 'Could not read hardware revision: disconnected')
        # Firmware Revision
        if self._client is not None:
            if self.firmware_version_characteristic is not None and self.connected:
                value = await self._client.read_gatt_char(self.firmware_version_characteristic)
                self.firmware_revision = int.from_bytes(value,'big')
            else:
                self.firmware_revision = -1
            self.logger.log(logging.INFO,'Firmware Revision: {}'.format(self.firmware_revision))
        else:
            self.logger.log(logging.ERROR, 'Could not read firmware revision: disconnected')
        # Software Revision
        if self._client is not None:
            if self.software_revision_characteristic is not None and self.connected:
                value = await self._client.read_gatt_char(self.software_revision_characteristic)
                self.software_revision = value.decode()
            else:
                self.software_revision = ''
            self.logger.log(logging.INFO,'Software Revision: {}'.format(self.software_revision))
        else:
            self.logger.log(logging.ERROR, 'Could not read software revision: disconnected')
        # PnP ID
        if self._client is not None:
            if self.PnP_ID_characteristic is not None and self.connected:
                value = await self._client.read_gatt_char(self.PnP_ID_characteristic)
                self.pnp_ID = int.from_bytes(value,'big')
            else:
                self.pnp_ID = -1
            self.logger.log(logging.INFO,'PnP ID: {}'.format(self.pnp_ID))                
        else:
            self.logger.log(logging.ERROR, 'Could not read pnp id: disconnected')

    async def subscribe_notifications(self):
        ''' 
        Subscribe to data and battery notifications
        '''        
        if self._client is not None:
            # Sensor data
            if self.controller_data_characteristic is not None:
               await self._client.start_notify(self.controller_data_characteristic, self.handle_sensorData)
            else:
                self.logger.log(logging.ERROR, 'Client does not have access to data chracteristic')
            # Battery data
            if self.battery_level_characteristic is not None:
                await self._client.start_notify(self.battery_level_characteristic,   self.handle_batteryData)
            else:
                self.logger.log(logging.ERROR, 'Client does not have access to battery chracteristic')
        else:
            self.logger.log(logging.ERROR, 'No Client available for {}, can not susbscribe'.format(self.device_name))
                
    async def unsubscribe_notifications(self):
        '''
        Unsubscribe
        '''
        if self._client is not None:
            # unsubscribe from sensor data
            if self.controller_command_characteristics is not None:
                await self._client.stop_notify(self.controller_data_characteristic)
            else:
                self.logger.log(logging.ERROR, 'Client does not have access to data chracteristic')
            # unsubscribe from battery data
            if self.battery_level_characteristic is not None:
                await self._client.stop_notify(self.battery_level_characteristic)
            else:
                self.logger.log(logging.ERROR, 'Client does not have access to battery chracteristic')
        else:
            self.logger.log(logging.ERROR, 'No Client available for {}, can not unscubscribe'.format(self.device_name))

    async def handle_sensorData(self, characteristic: BleakGATTCharacteristic, data: bytearray):
        '''
        Decode the sensor data
        Compared to this Gear VRC reverse engineering (Java): https://github.com/jsyang/gearvr-controller-webbluetooth
        this code includes the 3 different time stamps as well as correct magnetometer data
        '''

        # print('D', end='', flush=True)

        currentTime = time.perf_counter()

        self.runTime = currentTime - self.startTime

        # Update rate
        self._data_updateCounts += 1
        self.data_deltaTime = currentTime - self._data_lastTime
        self._data_lastTime = copy(currentTime)

        if currentTime - self._data_lastTimeRate >= 1:
            self.data_rate = copy(self._data_updateCounts)
            self._data_lastTimeRate = copy(currentTime)
            self._data_updateCounts = 0

        # After 5sec runtime try to engage VRMode
        # VRMode does not seems to work and resutls in receiving only 2 data values instead of 60
        # Sometimes system has fps of 42 and when you restart it its at 72.
        # This does not work:
        # if self._VRMode and not self.HighResMode:
        #     if self.runTime > 5.0:
        #         await self.start_sensor(VRMode=True)        

        # Should receive 60 values
        if (len(data) >= 60):
            # Decode the values
            ###################
            
            # Time:
            #  There are three time stamps, one is general and one is for touch pad
            #   Not sure which belongs to which: 
            #   accelerometer is usually read faster than magnetometer, 
            #   gyroscope and accelerometer are usually on the same chip
            #   assuming earliest time stamp is the IMU time stamp
            self.sensorTime = (struct.unpack('<I', data[0:4])[0]   & 0xFFFFFFFF) /1000000.
            self.aTime      = (struct.unpack('<I', data[16:20])[0] & 0xFFFFFFFF) /1000000.
            self.bTime      = (struct.unpack('<I', data[32:36])[0] & 0xFFFFFFFF) /1000000.
            # self.logger.log(logging.INFO, 'Time: {:10.6f}, {:10.6f}, {:10.6f}'.format(self.sensorTime, self.aTime, self.bTime))

            self.delta_sensorTime     = self.sensorTime - self._previous_sensorTime
            self.delta_aTime          = self.aTime      - self._previous_aTime
            self.delta_bTime          = self.bTime      - self._previous_bTime
            self._previous_sensorTime = copy(self.sensorTime)
            self._previous_aTime      = copy(self.aTime)
            self._previous_bTime      = copy(self.bTime)
            # self.logger.log(logging.INFO, 'Dt:   {:>10.6f}, {:>10.6f}, {:>10.6f}'.format(self.delta_sensorTime, self.delta_aTime, self.delta_bTime))

            # Temperature:
            self.temperature = data[57]

            # Buttons
            self.trigger     = True if ((data[58] &  1) ==  1) else False
            self.home        = True if ((data[58] &  2) ==  2) else False
            self.back        = True if ((data[58] &  4) ==  4) else False
            self.touch       = True if ((data[58] &  8) ==  8) else False
            self.volume_up   = True if ((data[58] & 16) == 16) else False
            self.volume_down = True if ((data[58] & 32) == 32) else False
            self.noButton    = True if ((data[58] & 64) == 64) else False

            # Touch pad:
            #  Max observed value = 315
            #  Location 0/0 is not touched
            #  Bottom right is largest number
            #  Y axis is up-down
            #  X axis is left-right 
            self.touchX     = ((data[54] & 0xF) << 6) + ((data[55] & 0xFC) >> 2) & 0x3FF
            self.touchY     = ((data[55] & 0x3) << 8) + ((data[56] & 0xFF) >> 0) & 0x3FF

            # IMU:
            #  Accelerometer, Gyroscope, Magnetometer
            #  Magnetometer often has large hard iron offset
            #
            self.accX = struct.unpack('<h', data[4:6])[0]   * 0.00478840332  # 10000.0 * 9.80665 / 2048 / 10000.0       # m**2/s
            self.accY = struct.unpack('<h', data[6:8])[0]   * 0.00478840332  #
            self.accZ = struct.unpack('<h', data[8:10])[0]  * 0.00478840332  #
            self.gyrX = struct.unpack('<h', data[10:12])[0] * 0.001221791529 # 10000.0 * 0.017453292 / 14.285 / 1000.0 / 10. # rad/s
            self.gyrY = struct.unpack('<h', data[12:14])[0] * 0.001221791529 #
            self.gyrZ = struct.unpack('<h', data[14:16])[0] * 0.001221791529 #
            self.magY = struct.unpack('<h', data[48:50])[0] * 0.06           # micro Tesla, earth mag field 25..65 muTesla
            self.magX = struct.unpack('<h', data[50:52])[0] * 0.06           #
            self.magZ = struct.unpack('<h', data[52:54])[0] * 0.06           #

            # Rearrange the Axes
            #
            # It was found for gearVRC when holding device and pointing forward:
            #
            # acc.x points to the left/west
            # acc.y points towards user
            # acc.z points downwards
            # -Y-X+Z (this coordinate system is non standard)
            #
            # mag.x points to the user
            # mag.y points to the right/left
            # mag.z points downwards
            # -X+Y+Z
            #
            # gyr.x is counter clockwise around x
            # gyr.y is counter clockwise around y
            # gyr.z is counter clockwise around z
            # +Y+X-Z
            # 
            # We want x to point North y to East and z to Down Orientation,
            # We also want rotation to be clockwise around axis:
            #   acc.x pointing forward      -acc.y
            #   acc.y pointing to the right -acc.x
            #   acc.z pointing downwards     acc.z
            #   mag.x pointing forward      -mag.y
            #   mag.y pointing to the right  mag.x
            #   mag.z pointing down          mag.z
            #   gyr.x clock wise forward     gyr.y
            #   gyr.y clockwise to the right gyr.x
            #   gyr.z clockwise downwards   -gyr.z

            # acc -Y-X+Z
            # gyr +Y+X-Z        
            # mag -X+Y+Z

            self.acc = Vector3D(-self.accY, -self.accX,  self.accZ)
            self.gyr = Vector3D( self.gyrY,  self.gyrX, -self.gyrZ)
            self.mag = Vector3D(-self.magX,  self.magY,  self.magZ)

            self.gyr_average = 0.99*self.gyr_average + 0.01*self.gyr
            self.acc_average = 0.99*self.acc_average + 0.01*self.acc
            moving = detectMotion(self.acc.norm, self.gyr.norm, self.acc_average.norm, self.gyr_average.norm)

            if not moving:
                self.gyr_offset = 0.99*self.gyr_offset + 0.01*self.gyr
                self.gyr_offset_updated = True

            self.dataAvailable.set()
            # self.reportingDataAvailable.set()

        else:
            self.logger.log(logging.INFO, 'Not enough values: {}'.format(len(data)))
            # switch to sensor mode
            await self.start_sensor(VRMode = False)

    def handle_batteryData(self, characteristic: BleakGATTCharacteristic, data: bytearray):
        
        # print('B', end='', flush=True)

        self.battery_level = int.from_bytes(data,'big')

    async def start_sensor(self, VRMode):
        '''Start the sensors'''
        if self.connected:
            # Initialize the device, not sure why command needs to be sent twice

            # Start
            # self.write(bytearray(CMD_SENSOR), 3) 2 times
            # self.write(bytearray(CMD_LPM_ENABLE), 1) not running 
            # self.write(bytearray(CMD_LPM_DISABLE), 1) not running
            # self.write(bytearray(CMD_VR_MODE), 3) 2 times

            # Switch to VR MODE while running
            # self.write(bytearray(CMD_LPM_ENABLE), 1) will not run
            # self.write(bytearray(CMD_VR_MODE), 3) runs only 2 times
            # self.write(bytearray(CMD_LPM_DISABLE), 1) will not run

            # Switch to SENSOR MODE while running
            # self.write(bytearray(CMD_SENSOR), 3) runs only two times

            if VRMode:
                # This will fail
                self.logger.log(logging.INFO, 'Setting VR Mode')
                await self._client.write_gatt_char(self.controller_command_characteristics,CMD_VR_MODE)
                self.HighResMode = True
            else:
                self.logger.log(logging.INFO, 'Setting Sensor Mode')
                await self._client.write_gatt_char(self.controller_command_characteristics,CMD_SENSOR)
                self.HighResMode = False
            self.sensorStarted=True
        else:
            self.logger.log(logging.ERROR, 'Sensor not connected, can not send start signal')            
        
    async def stop_sensor(self):
        '''Stop the sensors'''
        self.logger.log(logging.INFO, 'Stopping Sensor...')
        if self._client is not None:
            if self.connected :
                await self._client.write_gatt_char(self.controller_command_characteristics,CMD_OFF)
                await self._client.write_gatt_char(self.controller_command_characteristics,CMD_OFF)
                await self.unsubscribe_notifications()
                self.sensorStarted=False
                self.logger.log(logging.INFO,'Stopped Sensor')
            else:
                self.logger.log(logging.ERROR,'Sensor not connected, can not send stop signal')
        else:
            self.logger.log(logging.ERROR, 'Could not stop: disconnected')

    async def update_EscSequence(self, counts=3, timeout=1.0):
        '''
        Check if home button is pressed three times in a row within timeout seconds
        '''

        self.logger.log(logging.INFO, 'Starting ESC Detection Task...')

        # Keep track of home button presses
        previous_home = False
        home_updateCounts = 0
        home_pressedTime = time.perf_counter()

        while not self.finish_up:

            # print('E', end='', flush=True)

            await self.dataAvailable.wait()
            self.dataAvailable.clear()

            if self.home == True:
                if not previous_home:
                    # Home button pressed
                    elapsed = time.perf_counter() - home_pressedTime
                    home_updateCounts += 1
                    previous_home = True
                    
                    if home_updateCounts == 1:
                        home_pressedTime = time.perf_counter()

                    if (home_updateCounts == 2) and (elapsed > timeout):
                        home_updateCounts = 1
                        home_pressedTime = time.perf_counter()
 
                    elif home_updateCounts == counts:
                        if elapsed <= timeout:
                            # ESC sequence detected, signal finish
                            self.logger.log(logging.INFO, 'ESC detected')
                            self.terminate.set()
                        else:
                            # To slow, ESC not detected, reset
                            home_updateCounts = 0
                else: 
                    # it remains pressed
                    pass
            else:
                # its not pressed
                previous_home = False

            # Wait to next interval time
            # await asyncio.sleep(0.05)

        self.logger.log(logging.INFO, 'ESC Detection stopped')

    async def update_gyrOffset(self):
        '''
        Safe new Gyroscope offset if necessary
        '''

        self.logger.log(logging.INFO, 'Starting Gyroscope Bias Saving Task...')

        # Keep track of last time saved
        last_Time = time.perf_counter()

        while not self.finish_up:

            print('Bias', end='', flush=True)

            if self.gyr_offset_updated:
                my_file = pathlib.Path(self.current_directory + '/Gyr.json')
                # gyr_offset = copy(self.gyr_offset)
                # gyr_offset = Vector3D(gyr_offset.y,gyr_offset.x,-gyr_offset.z)
                # gyr_crosscorr = np.array([ self.gyr_crosscorr[:,1], self.gyr_crosscorr[:,0], -self.gyr_crosscorr[:,2]])
                # gyr_crosscorr = np.array([      gyr_crosscorr[1,:],      gyr_crosscorr[0,:],      -gyr_crosscorr[2,:]])

                saveCalibration(my_file, self.gyr_offset, self.gyr_crosscorr)
                self.gyr_offset_updated = False

            await asyncio.sleep(60.0)

        self.logger.log(logging.INFO, 'Gyroscope Bias Saving Task stopped')

    async def update_virtual(self):
        ''' 
        Create Virtual Wheel
        Create Extended Touchpad
        Inspired from https://github.com/rdady/gear-vr-controller-linux
        This routine can be throtteled to lower update rate
        '''

        self.logger.log(logging.INFO, 'Starting Virtual Task...')

        previous_virtualUpdate  = time.perf_counter()
        virtual_lastTimeRate     = time.perf_counter()
        virtual_updateCounts    = 0
        previous_wheelPos       = 0
        previous_touchX         = 0
        previous_touchY         = 0

        while not self.finish_up:

            # print('V', end='', flush=True)

            currentTime = time.perf_counter()

            # self.logger.log(logging.DEBUG, 'Waiting for sensor data')
            await self.dataAvailable.wait()
            # self.dataAvailable.clear()

            self.virtual_deltaTime = currentTime - previous_virtualUpdate
            previous_virtualUpdate = copy(currentTime)

            virtual_updateCounts += 1
            if (currentTime - virtual_lastTimeRate)>= 1.:
                self.virtual_rate = copy(virtual_updateCounts)
                virtual_lastTimeRate = copy(currentTime)
                virtual_updateCounts = 0

            # Where are we touching the pad?
            if not (self.touchX == 0 and self.touchY==0): 

                # Virtual Wheel
                #  Detects if rim of touchpad is touched and where 0..63
                #  Detects finger moves along wheel (rotation clockwise or counter clockwise)
                #  Detects if rim touched on top, left, right, bottom

                x = self.touchX - WHEELRADIUS # horizontal distance from center of touchpad
                y = self.touchY - WHEELRADIUS # vertical distance from center
                l2 = x*x + y*y                # distance from center (squared)
                if l2 > RTHRESH2:             # Wheel is touched
                    self.center = False
                    phi = (math.atan2(y,x) + TWOPI) % TWOPI # angle 0 .. 2*pi from pointing to the right counter clockwise
                    self.wheelPos = int(math.floor(phi / TWOPI * NUMWHEELPOS))
                    # Top, Bottom, Left, Right
                    if self.wheelPos > NUMWHEELPOS1_8:
                        if self.wheelPos < NUMWHEELPOS3_8:
                            self.top    = False
                            self.left   = False
                            self.bottom = True
                            self.right  = False
                        elif self.wheelPos < NUMWHEELPOS5_8:
                            self.top    = False
                            self.left   = True
                            self.bottom = False
                            self.right  = False
                        elif self.wheelPos < NUMWHEELPOS7_8:
                            self.top    = True
                            self.left   = False
                            self.bottom = False
                            self.right  = False
                        else: 
                            self.top    = False
                            self.left   = False
                            self.bottom = False
                            self.right  = True

                    self.logger.log(logging.DEBUG, 'Wheel Position: {}'.format(self.wheelPos))

                    self.delta_wheelPos = self.wheelPos - previous_wheelPos
                    previous_wheelPos   = copy(self.wheelPos)
                    # deal with discontinuity at 360/0:
                    #   general formula with intervals along a circle in degrees is
                    #   d_a = d_a - (360. * np.floor((d_a + 180.)/360.))
                    #   resulting in d_a between < 180 and >=-180
                    self.delta_wheelPos -= int(MAXWHEELPOS * np.floor((self.delta_wheelPos + MAXWHEELPOS2)/MAXWHEELPOS))
                    self.logger.log(logging.DEBUG, 'Delta Wheel Position: {}'.format(self.delta_wheelPos))
                    if (self.delta_wheelPos > 0):
                        # rotating clock wise
                        self.isRotating = True
                        self.clockwise  = True
                        self.logger.log(logging.DEBUG, 'Wheel rotating clockwise')
                    elif (self.delta_wheelPos < 0):
                        # rotating counter clock wise
                        self.isRotating = True
                        self.clockwise  = False
                        self.logger.log(logging.DEBUG, 'Wheel rotating counter clockwise')
                    else:
                        self.isRotating = False
                        self.logger.log(logging.DEBUG, 'Wheel not rotating')

                else: # wheel not touched, but touchpad is touched
                
                    # Virtual Pad
                    #  Detects scrolling of touchpad to create absolute 'mouse' position, allowing to reach larger field than touchpad allone        
                    self.isRotating = False
                    self.top        = False
                    self.left       = False
                    self.bottom     = False
                    self.right      = False
                    self.center     = True

                # Movement direction on touchpad
                # This assesses scrolling
                self.deltaX = self.touchX - previous_touchX
                self.deltaY = self.touchY - previous_touchY
                previous_touchX = copy(self.touchX)
                previous_touchY = copy(self.touchY)
                if (abs(self.deltaX) < 50) and (abs(self.deltaY) < 50): # disregard large jumps such as when lifting finger between scrolling
                    self.absX += self.deltaX 
                    self.absY += self.deltaY 
                    self.absX  = clamp(self.absX, MINXTOUCH, MAXXTOUCH)
                    self.absY  = clamp(self.absY, MINYTOUCH, MAXYTOUCH)
                    # Left or Right?
                    if (self.deltaX > 0):
                        self.dirRight = True
                        self.dirLeft  = False
                    elif (self.deltaX < 0):
                        self.dirLeft  = True
                        self.dirRight = False
                    else:
                        self.dirLeft  = False
                        self.dirRight = False
                    # Up or Down?
                    if (self.deltaY > 0):
                        self.dirDown  = True
                        self.dirUp    = False
                    elif (self.deltaY < 0):
                        self.dirUp    = True
                        self._dirDown = False
                    else:
                        self.dirUp    = False
                        self.dirDown  = False

                # self.virtualDataAvailable.set() 
                
            else: # Touch pad was not touched
                self.center   = False
                self.top      = False
                self.left     = False
                self.bottom   = False
                self.right    = False
                self.dirUp    = False
                self.dirDown  = False
                self.dirLeft  = False
                self.dirRight = False

            # Wait to next interval time
            sleepTime = self._virtual_updateInterval - (time.perf_counter() - currentTime)
            if sleepTime > 0:
                await asyncio.sleep(sleepTime)

        self.logger.log(logging.INFO, 'Virtual stopped')

    async def update_fusion(self):
        ''' 
        Fuse data to pose
        '''

        self.logger.log(logging.INFO, 'Starting Fusion Task...')

        fusion_updateCounts = 0
        fusion_lastTimeRate  = time.perf_counter()
        previous_fusionUpdate  = time.perf_counter()
        previous_fusionTime = time.perf_counter()

        while not self.finish_up:

            # print('F', end='', flush=True)

            currentTime = time.perf_counter()

            await self.dataAvailable.wait()
            # self.dataAvailable.clear()       # This is primary consumer, one of the tasks will need to clear it

            # update interval
            self.fusion_deltaTime = currentTime - previous_fusionUpdate
            previous_fusionUpdate = copy(currentTime)

            # fps
            fusion_updateCounts += 1
            if (currentTime - fusion_lastTimeRate)>= 1.:
                self.fusion_rate = copy(fusion_updateCounts)
                fusion_lastTimeRate = copy(currentTime)
                fusion_updateCounts = 0

            # Fusion data interval, is computed from sensor provided time stamp
            dt = self.sensorTime - previous_fusionTime # time interval between sensor data
            previous_fusionTime = copy(self.sensorTime) # keep track of last sensor time

            # Calibrate IMU Data
            self.acc_cal = calibrate(data=self.acc, offset=self.acc_offset, crosscorr=self.acc_crosscorr)
            self.mag_cal = calibrate(data=self.mag, offset=self.mag_offset, crosscorr=self.mag_crosscorr)
            self.gyr_cal = calibrate(data=self.gyr, offset=self.gyr_offset, crosscorr=self.gyr_crosscorr)

            if dt > 1.0: 
                # First run or reconnection, need AHRS algorythem to initialize
                if (self.mag_cal.norm >  MAGFIELD_MAX) or (self.mag_cal.norm < MAGFIELD_MIN):
                    # Mag is not in acceptable range
                    self.q = self.AHRS.update(acc=self.acc_cal,gyr=self.gyr_cal,mag=None,dt=-1)
                else:
                    self.q = self.AHRS.update(acc=self.acc_cal,gyr=self.gyr_cal,mag=self.mag_cal,dt=-1)
                    # self.q = self.AHRS.update(acc=self.acc_cal,gyr=self.gyr_cal,mag=None,dt=-1)

            else:
                if (self.mag_cal.norm >  MAGFIELD_MAX) or (self.mag_cal.norm < MAGFIELD_MIN):
                    # Mag not in acceptable range
                    self.q = self.AHRS.update(acc=self.acc_cal,gyr=self.gyr_cal,mag=None,dt=dt)
                else:
                    self.q = self.AHRS.update(acc=self.acc_cal,gyr=self.gyr_cal,mag=self.mag_cal,dt=dt)
                    # self.q = self.AHRS.update(acc=self.acc_cal,gyr=self.gyr_cal,mag=None,dt=dt)


            self.heading=heading(pose=self.q, mag=self.mag_cal, declination=DECLINATION)
            self.rpy=q2rpy(pose=self.q)

            # self.fusedDataAvailable.set()

            # Dont wait here, we want to fuse every IMU reading
            # Throtteling not implemented here

        self.logger.log(logging.INFO, 'Fusion stopped')


    async def keep_alive(self):
        '''
        Periodically send Keep Alive commands
        Does not prevent disconnection when device is left idle
        Not sure if this is needed.
        Not sure why mesage is repeated 4 times
        '''
        self.logger.log(logging.INFO, 'Starting Keeping Alive Task...')

        while not self.finish_up:

            # print('K', end='', flush=True)

            if self._client is not None and self.connected and self.sensorStarted:
                await self._client.write_gatt_char(self.controller_command_characteristics,CMD_KEEP_ALIVE)
                self.logger.log(logging.DEBUG,'Keep alive sent')        
                sleepTime=KEEPALIVEINTERVAL
            else:
                if self.sensorStarted: self.logger.log(logging.DEBUG,'Cound not send Keep alive')
                # do not report keep alive issues if sensor is not yet running            
                sleepTime=1

            await asyncio.sleep(sleepTime)
        
        self.logger.log(logging.INFO, 'Keeping Alive stopped')

    async def update_report(self, args):
        '''
        Report latest fused data
        Adapt report to whether fusion, virtual, serial or zmq is enabled 
        '''

        # print('R', end='', flush=True)

        self.logger.log(logging.INFO, 'Starting Reporting Task...')

        report_lastTimeRate    = time.perf_counter()
        previous_reportUpdate = time.perf_counter()
        report_updateCounts   = 0

        while not self.finish_up:

            currentTime = time.perf_counter()

            await self.dataAvailable.wait()
            # self.dataAvailable.clear()

            self.report_deltaTime = currentTime - previous_reportUpdate
            previous_reportUpdate = copy(currentTime)

            report_updateCounts += 1
            if (currentTime - report_lastTimeRate)>= 1.:
                self.report_rate = copy(report_updateCounts)
                report_lastTimeRate = copy(currentTime)
                report_updateCounts = 0

            # Display the Data
            msg_out = '-------------------------------------------------\n'
            if args.report > 1:
                msg_out+= 'gearVR Controller: Temp {:>4.1f}, Bat {:>3d}, HighRes:{}\n'.format(
                                                    self.temperature, self.battery_level, 
                                                    'Y' if self.HighResMode else 'N')
            else:
                msg_out+= 'gearVR Controller: Temp {:>4.1f}, Bat {:>3d}\n'.format(
                                                    self.temperature, self.battery_level)
            msg_out+= '-------------------------------------------------\n'

            if args.report > 0:
                msg_out+= 'Data    {:>10.6f}, {:>3d}/s\n'.format(self.data_deltaTime*1000.,        self.data_rate)
                msg_out+= 'Report  {:>10.6f}, {:>3d}/s\n'.format(self.report_deltaTime*1000.,      self.report_rate)
                if args.virtual:
                    msg_out+= 'Virtual {:>10.6f}, {:>3d}/s\n'.format(self.virtual_deltaTime*1000., self.virtual_rate)
                if args.fusion:
                    msg_out+= 'Fusion  {:>10.6f}, {:>3d}/s\n'.format(self.fusion_deltaTime*1000.,  self.fusion_rate)
                if args.serial is not None:
                    msg_out+= 'Serial  {:>10.6f}, {:>3d}/s\n'.format(self.serial_deltaTime*1000.,  self.serial_rate)
                if args.zmqport is not None:
                    msg_out+= 'ZMQ     {:>10.6f}, {:>3d}/s\n'.format(self.zmq_deltaTime*1000.,     self.zmq_rate)

                msg_out+= '-------------------------------------------------\n'

            if args.report > 1:

                msg_out+= 'Time  {:>10.6f}, {:>10.6f}, {:>10.6f}\n'.format(self.sensorTime, self.aTime, self.bTime)
                msg_out+= 'dt    {:>10.6f}, {:>10.6f}, {:>10.6f}\n'.format(self.delta_sensorTime, self.delta_aTime, self.delta_bTime)

                msg_out+= 'Accel     {:>8.3f} {:>8.3f} {:>8.3f}\n'.format(self.acc.x,self.acc.y,self.acc.z)
                msg_out+= 'Gyro      {:>8.3f} {:>8.3f} {:>8.3f}\n'.format(self.gyr.x,self.gyr.y,self.gyr.z)
                msg_out+= 'Magno     {:>8.3f} {:>8.3f} {:>8.3f}\n'.format(self.mag.x,self.mag.y,self.mag.z)
                msg_out+= 'Accel avg {:>8.3f} {:>8.3f} {:>8.3f} N:  {:>8.3f}\n'.format(self.acc_average.x, self.acc_average.y, self.acc_average.z, self.acc_average.norm)
                msg_out+= 'Gyro  avg {:>8.3f} {:>8.3f} {:>8.3f} RPM:{:>8.3f}\n'.format(self.gyr_average.x, self.gyr_average.y, self.gyr_average.z, self.gyr_average.norm*60./TWOPI)
                msg_out+= 'Gyro bias {:>8.3f} {:>8.3f} {:>8.3f} RPM:{:>8.3f}\n'.format(self.gyr_offset.x, self.gyr_offset.y, self.gyr_offset.z, self.gyr_offset.norm*60./TWOPI)

                msg_out+= '-------------------------------------------------\n'

                msg_out+= 'Trig:{} Touch:{} Back:{} Home:{}, Vol+:{} Vol-:{} Any:{}\n'.format(
                                                    'Y' if self.trigger     else 'N', 
                                                    'Y' if self.touch       else 'N', 
                                                    'Y' if self.back        else 'N',
                                                    'Y' if self.home        else 'N',
                                                    'Y' if self.volume_up   else 'N',
                                                    'Y' if self.volume_down else 'N',
                                                    'N' if self.noButton    else 'Y')

                msg_out+= '-------------------------------------------------\n'

                msg_out+= 'TPad:  {:>3d},{:>3d}\n'.format(self.touchX, self.touchY)

                if args.virtual:
                    msg_out+= 'VPad:  {:>3d},{:>3d} U{} D{} L{} R{}\n'.format(
                                                        self.absX, self.absY,
                                                        'Y' if self.dirUp    else 'N',
                                                        'Y' if self.dirDown  else 'N',
                                                        'Y' if self.dirLeft  else 'N',
                                                        'Y' if self.dirRight else 'N')
                    
                    msg_out+= 'Wheel: {:>3d}:{:>3d} T{} B{} L{} R{} C{} R:{}\n'.format(
                                                        self.wheelPos, self.delta_wheelPos,
                                                        'Y' if self.top    else 'N',
                                                        'Y' if self.bottom else 'N',
                                                        'Y' if self.left   else 'N',
                                                        'Y' if self.right  else 'N',
                                                        'Y' if self.center else 'N', 
                                                        (' C' if self.clockwise else 'CC') if self.isRotating else '__')

                    msg_out+= '-------------------------------------------------\n'

                if args.fusion:

                    msg_out+= 'Acc     {:>8.3f} {:>8.3f} {:>8.3f} N:  {:>8.3f}\n'.format(self.acc_cal.x,self.acc_cal.y,self.acc_cal.z,self.acc_cal.norm)
                    msg_out+= 'Gyr     {:>8.3f} {:>8.3f} {:>8.3f} RPM:{:>8.3f}\n'.format(self.gyr_cal.x,self.gyr_cal.y,self.gyr_cal.z,self.gyr_cal.norm*60./TWOPI)
                    msg_out+= 'Mag     {:>8.3f} {:>8.3f} {:>8.3f} N:  {:>8.3f}\n'.format(self.mag_cal.x,self.mag_cal.y,self.mag_cal.z,self.mag_cal.norm)
                    msg_out+= 'Euler: R{:>6.1f} P{:>6.1f} Y{:>6.1f}, Heading {:>4.0f}\n'.format(
                                                    self.rpy.x*RAD2DEG, self.rpy.y*RAD2DEG, self.rpy.z*RAD2DEG, 
                                                    self.heading*RAD2DEG)
                    msg_out+= 'Q:     W{:>6.3f} X{:>6.3f} Y{:>6.3f} Z{:>6.3f}\n'.format(
                                                    self.q.w, self.q.x, self.q.y, self.q.z)

            print(msg_out, flush=True)

            # Wait to next interval time
            sleepTime = self._report_updateInterval - (time.perf_counter() - currentTime)
            if sleepTime > 0:
                await asyncio.sleep(sleepTime)

        self.logger.log(logging.INFO, 'Reporting stopped')

    async def update_serial(self, args):
        '''
        Report latest fused data over serial connection
        This is formatted for freeIMU calibration GUI software
        '''
        self.logger.log(logging.INFO, 'Creating serial reader and writer with {} at {} baud...'.format(args.serial, args.baud))
        reader, writer = await serial_asyncio.open_serial_connection(url=args.serial, baudrate=args.baud)

        # writer.write('Welcome to gearVRC\r\n'.encode())
        
        while not self.finish_up:

            # print('S', end='', flush=True)

            msg_in = await reader.readline() # read a full line, needs to have /n at end of line (Ctrl-J in putty)
            line_in = msg_in.decode().strip()
            if len(line_in) > 0:
                if 'v' in line_in: # version number request
                    writer.write("gearVRC v1.0.0\r\n".encode())

                elif 'x' in line_in:
                    self.logger.log(logging.INFO,'We dont have EEPROM')

                elif 'c' in line_in:
                    self.logger.log(logging.INFO,'We dont have EEPROM')

                elif 'C' in line_in:
                    self.logger.log(logging.INFO,'We dont have EEPROM')
                    writer.write('N.A.\r\n')
                    writer.write('N.A.\r\n')
                    writer.write('N.A.\r\n')
                    writer.write('N.A.\r\n')
                else:
                    # check if b command was present
                    # extract number of readings requested
                    match_b = re.search(r'b(\d+)', line_in)
                    if match_b:
                        count = int(match_b.group(1))
                        
                        startTime = time.perf_counter()
                        previous_serialUpdate = copy(startTime)
                        serial_updateCounts = 0

                        for i in range(count):

                            currentTime = time.perf_counter()

                            await self.dataAvailable.wait()
                            # self.dataAvailable.clear()

                            self.serial_deltaTime = currentTime - previous_serialUpdate
                            previous_serialUpdate = copy(currentTime)

                            serial_updateCounts += 1
                        
                            accX_hex=float_to_hex(self.acc.x)
                            accY_hex=float_to_hex(self.acc.y)
                            accZ_hex=float_to_hex(self.acc.z)

                            gyrX_hex=float_to_hex(self.gyr.x)
                            gyrY_hex=float_to_hex(self.gyr.y)
                            gyrZ_hex=float_to_hex(self.gyr.z)

                            magX_hex=float_to_hex(self.mag.x)
                            magY_hex=float_to_hex(self.mag.y)
                            magZ_hex=float_to_hex(self.mag.z)

                            # acc,gyr,mag
                            line_out = accX_hex+accY_hex+accZ_hex+gyrX_hex+gyrY_hex+gyrZ_hex+magX_hex+magY_hex+magZ_hex+'\r\n'
                            msg_out=line_out.encode()
                            writer.write(msg_out)
                    
                        self.serial_rate = int(serial_updateCounts / (time.perf_counter() - startTime))
                        serial_updateCounts = 0
                    else:
                        pass # unknown command
            else:
                pass # empty line received
                
        self.logger.log(logging.INFO, 'Serial stopped')
    
    async def update_zmq(self, args):
        '''
        Report data on ZMQ socket
        There 4 datapackets sent:
        system data
        raw data
        if virtual is enabled, also send virtual data
        if fusion is enabled, also send fusion data
        '''
        
        self.logger.log(logging.INFO, 'Creating ZMQ Publisher at \'tcp://*:{}\' ...'.format(args.zmqport))
        # breaks here
        context = zmq.asyncio.Context()      
        socket = context.socket(zmq.PUB)
        socket.bind("tcp://*:{}".format(args.zmqport))

        data_system  = gearSystemData()
        data_raw     = gearRawData()
        data_virtual = gearVirtualData()
        data_fusion  = gearFusionData()

        zmq_lastTimeRate   = time.perf_counter()
        previous_zmqUpdate = time.perf_counter()
        zmq_updateCounts   = 0

        while not self.finish_up:

            print('Z', end='', flush=True)

            currentTime = time.perf_counter()

            await self.dataAvailable.wait()
            # self.dataAvailable.clear()

            # update interval
            self.zmq_deltaTime = currentTime - previous_zmqUpdate
            previous_zmqUpdate = copy(currentTime)

            # fps
            zmq_updateCounts += 1
            if (currentTime - zmq_lastTimeRate)>= 1.:
                self.zmq_rate = copy(zmq_updateCounts)
                zmq_lastTimeRate = copy(currentTime)
                zmq_updateCounts = 0

            # format the raw data
            data_raw.accX = self.accX
            data_raw.accY = self.accY
            data_raw.accZ = self.accZ
            data_raw.gyrX = self.gyrX
            data_raw.gyrY = self.gyrY 
            data_raw.gyrZ = self.gyrZ
            data_raw.magX = self.magX
            data_raw.magY = self.magY
            data_raw.magZ = self.magZ
            data_raw.temperature = self.temperature
            data_raw.battery_level = self.battery_level
            data_raw.trigger = self.trigger
            data_raw.touch = self.touch
            data_raw.back = self.back
            data_raw.home = self.home
            data_raw.volume_up = self.volume_up
            data_raw.volume_down = self.volume_down
            data_raw.noButton = self.noButton
            data_raw.touchX = self.touchX
            data_raw.touchY = self.touchY
            data_raw.sensorTime = self.sensorTime
            data_raw.aTime = self.aTime
            data_raw.bTime = self.bTime

<<<<<<< HEAD
            dict_raw = obj2dict(data_raw)
            raw_msgpack = msgpack.packb(dict_raw)
=======
            raw_msgpack = msgpack.packb(obj2dict(vars(data_raw)))
            print('ZEa', end='', flush=True)
>>>>>>> 67221f66
            socket.send_multipart([b"raw", raw_msgpack])               

            # format the system data
            data_system.data_rate    = self.data_rate
            data_system.virtual_rate = self.virtual_rate
            data_system.fusion_rate  = self.fusion_rate
            data_system.zmq_rate     = self.zmq_rate
            data_system.serial_rate  = self.serial_rate
            data_system.reporting_rate = self.report_rate

            print('ZF', end='', flush=True)

<<<<<<< HEAD
            dict_system = obj2dict(data_system)
            system_msgpack = msgpack.packb(dict_system)
=======
            system_msgpack = msgpack.packb(obj2dict(vars(data_system)))
>>>>>>> 67221f66
            socket.send_multipart([b"system", system_msgpack])               

            print('ZG', end='', flush=True)

            if args.virtual:
                # await self.virtualDataAvailable.wait()
                # self.virtualDataAvailable.clear()
                
                # format the virtual data (wheel and touchpad)
                data_virtual.absX = self.absX
                data_virtual.absY = self.absY
                data_virtual.dirUp = self.dirUp
                data_virtual.dirDown = self.dirDown
                data_virtual.dirLeft = self.dirLeft
                data_virtual.dirRight = self.dirRight
                data_virtual.wheelPos = self.wheelPos
                data_virtual.top = self.top
                data_virtual.bottom = self.bottom
                data_virtual.left = self.left
                data_virtual.right = self.right
                data_virtual.center = self.center
                data_virtual.isRotating = self.isRotating
                data_virtual.clockwise = self.clockwise
        
                virtual_msgpack = msgpack.packb(obj2dict(vars(data_virtual)))               
                socket.send_multipart([b"virtual", virtual_msgpack])               

            print('ZH', end='', flush=True)

            if args.fusion:
                # await self.fusedDataAvailable.wait()
                # self.fusedDataAvailable.clear()

                # report fusion data
                data_fusion.acc = self.acc
                data_fusion.gyr = self.gyr
                data_fusion.mag = self.mag
                data_fusion.rpy = self.rpy
                data_fusion.heading = self.heading
                data_fusion.q = self.q
                
                fusion_msgpack = msgpack.packb(obj2dict(vars(data_fusion)))
                socket.send_multipart([b"fusion", fusion_msgpack])               

            print('ZI', end='', flush=True)

        self.logger.log(logging.INFO, 'ZMQ stopped')
            
    async def handle_termination(self, tasks:None):
        '''
        Stop the task loops
        Stop the sensor
        Cancel tasks if list is provided which will speed up closing of program
        '''
        self.logger.log(logging.INFO, 'Controller ESC, Control-C or Kill signal detected')
        self.finish_up = True
        await self.stop_sensor()
        await self.disconnect()
        if tasks is not None: # This will terminate tasks faster
            self.logger.log(logging.INFO, 'Cancelling all Tasks...')
            await asyncio.sleep(1) # give some time for tasks to finish up
            for task in tasks:
                if task is not None:
                    task.cancel()

    async def update_terminator(self, tasks):
        '''
        Wrapper for Task Termination
        Waits for termination signal and then executes the termination sequence
        '''
        self.logger.log(logging.INFO, 'Starting Terminator...')

        while not self.finish_up:

            await self.terminate.wait()
            await self.handle_termination(tasks=tasks)

        self.logger.log(logging.INFO, 'Terminator completed')


async def main(args: argparse.Namespace):

    # Setup logging
    logger = logging.getLogger(__name__)
    logger.log(logging.INFO, 'Starting gearVR Controller...')

    # gearVRC Controller
    controller = gearVRC(device_name=args.name, device_address=args.address, logger=logger, VRMode=args.vrmode)

    # Create all the async tasks
    # They will run until stop signal is created, stop signal is indicated with event
    connection_task = asyncio.create_task(controller.update_connect())      # remain connected, will not terminate
    keepalive_task  = asyncio.create_task(controller.keep_alive())          # keep sensor alive, will not terminate
    escape_task     = asyncio.create_task(controller.update_EscSequence(counts=3, timeout=2.0)) # User can press Home 3 times to exit

    tasks = [connection_task, keepalive_task, escape_task]

    if args.virtual:
        virtual_task    = asyncio.create_task(controller.update_virtual())  # update wheel, will not terminate
        tasks.append(virtual_task)

    if args.fusion:
        fusion_task     = asyncio.create_task(controller.update_fusion())   # update pose, will not terminate
        gyroffset_task  = asyncio.create_task(controller.update_gyrOffset())
        tasks.append(fusion_task)
        tasks.append(gyroffset_task)
    else:
        gyroffset_task = None

    if args.report > 0:
        reporting_task  = asyncio.create_task(controller.update_report(args))   # report new data, will not terminate
        tasks.append(reporting_task)

    if args.serial is not None:
        serial_task     = asyncio.create_task(controller.update_serial(args))   # update serial, will not terminate
        tasks.append(serial_task)

    if args.zmqport is not None:
        zmq_task     = asyncio.create_task(controller.update_zmq(args))   # update zmq, will not terminate
        tasks.append(zmq_task)
 
    terminator_task = asyncio.create_task(controller.update_terminator([keepalive_task, gyroffset_task])) # make sure we shutdown keep alive in timely fashion (has long sleep)
    tasks.append(terminator_task)

    # Set up a Control-C handler to gracefully stop the program
    # This mechanism is only available in Unix
    if os.name == 'posix':
        # Get the main event loop
        loop = asyncio.get_running_loop()
        loop.add_signal_handler(signal.SIGINT,  lambda: asyncio.create_task(controller.handle_termination(tasks=tasks)) ) # control-c
        loop.add_signal_handler(signal.SIGTERM, lambda: asyncio.create_task(controller.handle_termination(tasks=tasks)) ) # kill

    # Wait until all tasks are completed, which is when user wants to terminate the program
    await asyncio.wait(tasks, timeout=float('inf'))

    logger.log(logging.INFO,'Exit')

if __name__ == '__main__':
    
    parser = argparse.ArgumentParser()

    device_group = parser.add_mutually_exclusive_group(required=False)

    device_group.add_argument(
        '-n',
        '--name',
        metavar='<name>',
        dest = 'name',
        type = str,
        help='the name of the bluetooth device to connect to',
        default = DEVICE_NAME
    )

    device_group.add_argument(
        '-a',
        '--address',
        dest = 'address',
        type = str,
        metavar='<address>',
        help='the mac address of the bluetooth device to connect to',
        default = DEVICE_MAC
    )

    parser.add_argument(
        '-vr',
        '--vrmode',
        action='store_true',
        help='sets the vrmode, sensor mode is used otherwise, [does not work]',
        default = False
    )

    parser.add_argument(
        '-d',
        '--debug',
        action='store_true',
        help='sets the log level from info to debug',
        default = False
    )

    parser.add_argument(
        '-r',
        '--report',
        dest = 'report',
        type = int,
        metavar='<report>',
        help='report level: 0(None), 1(Rate only), 2(Regular)',
        default = 0
    )

    parser.add_argument(
        '-f',
        '--fusion',
        dest = 'fusion',
        action='store_true',
        help='turns on IMU data fusion',
        default = True
    )

    parser.add_argument(
        '-v',
        '--virtual',
        action='store_true',
        help='turns on virtual wheel and touchpad',
        default = False
    )

    parser.add_argument(
        '-s',
        '--serial',
        dest = 'serial',
        type = str,
        metavar='<serial>',
        help='serial port for reporting, e.g \'/tmp/ttyV0\' when you are using virtual ports \'socat -d -d pty,rawer,echo=0,link=/tmp/ttyV0 pty,rawer,echo=0,link=/tmp/ttyV1&\'',
        default = None
    )

    parser.add_argument(
        '-b',
        '--baud',
        dest = 'baud',
        type = int,
        metavar='<baud>',
        help='serial baud rate, e.g. 115200',
        default = BAUDRATE
    )

    parser.add_argument(
        '-z',
        '--zmq',
        dest = 'zmqport',
        type = int,
        metavar='<zmqport>',
        help='port used by ZMQ, e.g. 5556',
        default = None
    )

    args = parser.parse_args()
        
    log_level = logging.DEBUG if args.debug else logging.INFO
    logging.basicConfig(
        level=log_level,
        # format='%(asctime)-15s %(name)-8s %(levelname)s: %(message)s'
        format='%(asctime)-15s %(levelname)s: %(message)s'
    )   
    
    try:
        asyncio.run(main(args))
    except KeyboardInterrupt:
        pass

# python gearVRC_C.py -n 'Gear VR Controller(17DB)'<|MERGE_RESOLUTION|>--- conflicted
+++ resolved
@@ -1767,13 +1767,8 @@
             data_raw.aTime = self.aTime
             data_raw.bTime = self.bTime
 
-<<<<<<< HEAD
             dict_raw = obj2dict(data_raw)
             raw_msgpack = msgpack.packb(dict_raw)
-=======
-            raw_msgpack = msgpack.packb(obj2dict(vars(data_raw)))
-            print('ZEa', end='', flush=True)
->>>>>>> 67221f66
             socket.send_multipart([b"raw", raw_msgpack])               
 
             # format the system data
@@ -1786,12 +1781,8 @@
 
             print('ZF', end='', flush=True)
 
-<<<<<<< HEAD
             dict_system = obj2dict(data_system)
             system_msgpack = msgpack.packb(dict_system)
-=======
-            system_msgpack = msgpack.packb(obj2dict(vars(data_system)))
->>>>>>> 67221f66
             socket.send_multipart([b"system", system_msgpack])               
 
             print('ZG', end='', flush=True)
